--- conflicted
+++ resolved
@@ -87,16 +87,7 @@
     <dependency>
       <groupId>com.google.apis</groupId>
       <artifactId>google-api-services-genomics</artifactId>
-<<<<<<< HEAD
-      <version>v1beta-rev29-1.19.0</version>
-    </dependency>
-    <dependency>
-      <groupId>com.google.cloud.dataflow</groupId>
-      <artifactId>dataflow-sdk</artifactId>
-      <version>1.0.140818</version>
-=======
       <version>v1beta-rev44-1.19.0</version>
->>>>>>> 474204b0
     </dependency>
     <dependency>
       <groupId>org.javassist</groupId>
@@ -133,9 +124,6 @@
     <dependency>
       <groupId>com.google.cloud.genomics</groupId>
       <artifactId>google-genomics-utils</artifactId>
-<<<<<<< HEAD
-      <version>0.9</version>
-=======
       <version>0.16</version>
     </dependency>
     <dependency>
@@ -157,7 +145,6 @@
       <groupId>com.google.cloud.dataflow</groupId>
       <artifactId>dataflow-sdk</artifactId>
       <version>1.0.141013</version>
->>>>>>> 474204b0
     </dependency>
   </dependencies>
 

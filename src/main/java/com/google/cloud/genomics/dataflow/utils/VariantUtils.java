/*
 * Copyright (C) 2015 Google Inc.
 *
 * Licensed under the Apache License, Version 2.0 (the "License"); you may not use this file except
 * in compliance with the License. You may obtain a copy of the License at
 *
 * http://www.apache.org/licenses/LICENSE-2.0
 *
 * Unless required by applicable law or agreed to in writing, software distributed under the License
 * is distributed on an "AS IS" BASIS, WITHOUT WARRANTIES OR CONDITIONS OF ANY KIND, either express
 * or implied. See the License for the specific language governing permissions and limitations under
 * the License.
 */
package com.google.cloud.genomics.dataflow.utils;

import com.google.api.services.genomics.model.Call;
import com.google.api.services.genomics.model.SearchVariantSetsRequest;
import com.google.api.services.genomics.model.Variant;
import com.google.api.services.genomics.model.VariantSet;
import com.google.cloud.dataflow.sdk.transforms.SerializableFunction;
import com.google.cloud.genomics.utils.GenomicsFactory;
import com.google.cloud.genomics.utils.Paginator;
import com.google.common.base.Function;
import com.google.common.base.Predicate;
import com.google.common.base.Predicates;
import com.google.common.collect.Iterables;
import com.google.common.collect.Lists;
import com.google.common.collect.Ordering;
import java.io.IOException;
import java.security.GeneralSecurityException;

import java.util.Comparator;
import java.util.List;
import java.util.regex.Pattern;

/**
 * Utility methods for working with genetic variant data.
 */
public class VariantUtils {

  public static final String GATK_NON_VARIANT_SEGMENT_ALT = "<NON_REF>";

  /**
   * Determine whether the variant has any values in alternate bases.
   */
  public static final Predicate<Variant> HAS_ALTERNATE = new Predicate<Variant>() {
    @Override
    public boolean apply(Variant variant) {
      List<String> alternateBases = variant.getAlternateBases();
      return !(null == alternateBases || alternateBases.isEmpty());
    }
  };

  public static final Predicate<String> LENGTH_IS_1 = Predicates.compose(Predicates.equalTo(1),
      new Function<String, Integer>() {
        @Override
        public Integer apply(String string) {
          return string.length();
        }
      });

  /**
   * Determine whether the variant is a SNP.
   */
  public static final Predicate<Variant> IS_SNP = Predicates.and(HAS_ALTERNATE,
      new Predicate<Variant>() {
        @Override
        public boolean apply(Variant variant) {
          return LENGTH_IS_1.apply(variant.getReferenceBases())
              && Iterables.all(variant.getAlternateBases(), LENGTH_IS_1);
        }
      });

  /**
   * Determine whether the variant is a non-variant segment (a.k.a. non-variant block record).
   *
   * For Complete Genomics data and gVCFs such as Platinum Genomes, we wind up with zero alternates
   * (the missing value indicator "." in the VCF ALT field gets converted to null). See
   * https://sites.google.com/site/gvcftools/home/about-gvcf for more detail.
   */
  public static final Predicate<Variant> IS_NON_VARIANT_SEGMENT_WITH_MISSING_ALT = Predicates.and(
      Predicates.not(HAS_ALTERNATE), new Predicate<Variant>() {
        @Override
        public boolean apply(Variant variant) {
          // The same deletion can be specified as [CAG -> C] or [AG -> null], so double check that
          // the reference bases are also of length 1 when there are no alternates.
          return LENGTH_IS_1.apply(variant.getReferenceBases());
        }
      });

  /**
   * Determine whether the variant is a non-variant segment (a.k.a. non-variant block record).
<<<<<<< HEAD
   * 
   * For data processed by GATK the value of ALT is "&lt;NON_REF&gt;". See
=======
   *
   * For data processed by GATK the value of ALT is "<NON_REF>". See
>>>>>>> 646fa1db
   * https://www.broadinstitute.org/gatk/guide/article?id=4017 for more detail.
   */
  public static final Predicate<Variant> IS_NON_VARIANT_SEGMENT_WITH_GATK_ALT = Predicates.and(
      HAS_ALTERNATE, new Predicate<Variant>() {
        @Override
        public boolean apply(Variant variant) {
          return Iterables.all(variant.getAlternateBases(),
              Predicates.equalTo(GATK_NON_VARIANT_SEGMENT_ALT));
        }
      });

  /**
   * Determine whether the variant is a non-variant segment (a.k.a. non-variant block record).
   */
  public static final Predicate<Variant> IS_NON_VARIANT_SEGMENT = Predicates.or(
      IS_NON_VARIANT_SEGMENT_WITH_MISSING_ALT, IS_NON_VARIANT_SEGMENT_WITH_GATK_ALT);


  /**
   * Comparator for sorting calls by call set name.
   */
  public static final Comparator<Call> CALL_COMPARATOR = Ordering.natural().onResultOf(
      new Function<Call, String>() {
        @Override
        public String apply(Call call) {
          return call.getCallSetName();
        }
      });

  /**
   * Determines whether a variant is called according to the provided filtering, using the notation
   * required by the VCF 4.2 standard. This means that the filter field of the variant must
   * contain either only "PASS" or ".".
   */
  public static final SerializableFunction<com.google.genomics.v1.Variant, Boolean> IS_PASSING
      = new SerializableFunction<com.google.genomics.v1.Variant, Boolean>() {
        @Override
        public Boolean apply(com.google.genomics.v1.Variant v) {
          return (v.getFilterCount() == 1) && (v.getFilter(0).equalsIgnoreCase("PASS")
                                                 || v.getFilter(0).equalsIgnoreCase("."));
        }
      };

  /**
   * Determines whether a Variant is from a chromosome.
   */
  public static final SerializableFunction<com.google.genomics.v1.Variant, Boolean> IS_ON_CHROMOSOME
      = new SerializableFunction<com.google.genomics.v1.Variant, Boolean>() {
        @Override
        public Boolean apply(com.google.genomics.v1.Variant v) {
          return Pattern.compile("^(chr)?(X|Y|([12]?\\d))$")
              .matcher(v.getReferenceName())
              .matches();
        }
      };

  /**
   * Determines whether a Variant's quality is the lowest level (Phred score 0).
   */
  public static final SerializableFunction<com.google.genomics.v1.Variant, Boolean>
      IS_NOT_LOW_QUALITY = new SerializableFunction<com.google.genomics.v1.Variant, Boolean>() {
        @Override
        public Boolean apply(com.google.genomics.v1.Variant v) {
          return (v.getQuality() != 0.0);
        }
      };

  /**
   * Determines whether a Variant is a SNP with a single alternative base.
   *
   * <p>To the output of @link{VariantRatios.IsSnpFn} we add the condition that
   * the variant has exactly one alternative base.
   */
  public static final SerializableFunction<com.google.genomics.v1.Variant, Boolean>
      IS_SINGLE_ALTERNATE_SNP = new SerializableFunction<com.google.genomics.v1.Variant, Boolean>(){
        @Override
        public Boolean apply(com.google.genomics.v1.Variant v) {
          return (v.getAlternateBasesList().size() == 1) && isSnp(v);
        }
      };

  /**
   * Determines whether a variant represents a single-nucleotide polymorphism (SNP).
   *
   * <p>To be a SNP, a variant must:
   * <ul>
   * <li> Correspond to exactly 1 position on the reference genome.</li>
   * <li> Have at least one alternative base.</li>
   * <li> Each alternative base must correspond to exactly 1 position.</li>
   * </ul>
   *
   * @param variant the variant for which to check the mutation class
   */
  public static final boolean isSnp(com.google.genomics.v1.Variant variant) {
    // SNPs must be linked to a single nucleotide in the reference genome.
    if (variant.getReferenceBases().length() != 1) {
      return false;
    }
    // We require at least one alternative.
    if (variant.getAlternateBasesList().size() < 1) {
      return false;
    }
    // We also require that each alternative is exactly one nucleotide.
    // This excludes more complex insertions.
    for (String alt : variant.getAlternateBasesList()) {
      if (alt.length() != 1) {
        return false;
      }
    }
    // Fallthrough: it's a SNP.
    return true;
  }
}<|MERGE_RESOLUTION|>--- conflicted
+++ resolved
@@ -90,13 +90,8 @@
 
   /**
    * Determine whether the variant is a non-variant segment (a.k.a. non-variant block record).
-<<<<<<< HEAD
-   * 
+   *
    * For data processed by GATK the value of ALT is "&lt;NON_REF&gt;". See
-=======
-   *
-   * For data processed by GATK the value of ALT is "<NON_REF>". See
->>>>>>> 646fa1db
    * https://www.broadinstitute.org/gatk/guide/article?id=4017 for more detail.
    */
   public static final Predicate<Variant> IS_NON_VARIANT_SEGMENT_WITH_GATK_ALT = Predicates.and(

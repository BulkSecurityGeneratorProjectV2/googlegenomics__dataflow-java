/*
 * Copyright (C) 2014 Google Inc.
 *
 * Licensed under the Apache License, Version 2.0 (the "License"); you may not use this file except
 * in compliance with the License. You may obtain a copy of the License at
 *
 * http://www.apache.org/licenses/LICENSE-2.0
 *
 * Unless required by applicable law or agreed to in writing, software distributed under the License
 * is distributed on an "AS IS" BASIS, WITHOUT WARRANTIES OR CONDITIONS OF ANY KIND, either express
 * or implied. See the License for the specific language governing permissions and limitations under
 * the License.
 */
package com.google.cloud.genomics.dataflow.utils;

<<<<<<< HEAD
import com.google.api.services.genomics.model.Call;
import com.google.api.services.genomics.model.Variant;
import com.google.genomics.v1.VariantCall;

import java.util.Arrays;
import java.util.List;
=======
import java.util.Arrays;
import java.util.List;

import com.google.api.services.genomics.model.Variant;
import com.google.api.services.genomics.model.VariantCall;
>>>>>>> f4c4f9ff

public class DataUtils {

  public static VariantCall makeCall(String name, Integer... alleles) {
    return new VariantCall().setCallSetName(name).setGenotype(Arrays.asList(alleles));
  }

  public static com.google.genomics.v1.VariantCall makeVariantCall(String name, Integer... alleles) {
    return com.google.genomics.v1.VariantCall.newBuilder()
        .setCallSetName(name)
        .addAllGenotype(Arrays.asList(alleles))
        .build();
  }

<<<<<<< HEAD
  public static Variant makeSimpleVariant(Call... calls) {
=======
  public static Variant makeSimpleVariant(VariantCall... calls) {
>>>>>>> f4c4f9ff
    return new Variant().setCalls(Arrays.asList(calls));
  }

  public static Variant makeVariant(String referenceName, long start, long end,
      String referenceBases, List<String> alternateBases, VariantCall... calls) {
    Variant variant =
        new Variant().setReferenceName(referenceName).setStart(start).setEnd(end)
            .setReferenceBases(referenceBases).setAlternateBases(alternateBases);
    if (null != calls) {
      variant.setCalls(Arrays.asList(calls));
    }
    return variant;
  }

}<|MERGE_RESOLUTION|>--- conflicted
+++ resolved
@@ -13,20 +13,11 @@
  */
 package com.google.cloud.genomics.dataflow.utils;
 
-<<<<<<< HEAD
-import com.google.api.services.genomics.model.Call;
 import com.google.api.services.genomics.model.Variant;
-import com.google.genomics.v1.VariantCall;
+import com.google.api.services.genomics.model.VariantCall;
 
 import java.util.Arrays;
 import java.util.List;
-=======
-import java.util.Arrays;
-import java.util.List;
-
-import com.google.api.services.genomics.model.Variant;
-import com.google.api.services.genomics.model.VariantCall;
->>>>>>> f4c4f9ff
 
 public class DataUtils {
 
@@ -41,11 +32,7 @@
         .build();
   }
 
-<<<<<<< HEAD
-  public static Variant makeSimpleVariant(Call... calls) {
-=======
   public static Variant makeSimpleVariant(VariantCall... calls) {
->>>>>>> f4c4f9ff
     return new Variant().setCalls(Arrays.asList(calls));
   }
 

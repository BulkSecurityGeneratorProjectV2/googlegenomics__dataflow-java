--- conflicted
+++ resolved
@@ -19,10 +19,7 @@
 import java.io.IOException;
 import java.io.Writer;
 import java.nio.channels.Channels;
-<<<<<<< HEAD
-=======
 import java.security.GeneralSecurityException;
->>>>>>> f0797dec
 
 /**
  * This test expects you to have:
@@ -43,17 +40,12 @@
   final String TEST_STAGING_GCS_FOLDER = System.getenv("TEST_STAGING_GCS_FOLDER");
   // This file shouldn't move.
   final String TEST_BAM_FNAME = "gs://genomics-public-data/ftp-trace.ncbi.nih.gov/1000genomes/ftp/pilot_data/data/NA06985/alignment/NA06985.454.MOSAIK.SRP000033.2009_11.bam";
-<<<<<<< HEAD
   // This is the Readgroupset ID of the same file, in ReadStore. It also shouldn't move.
   final String TEST_READGROUPSET = "CMvnhpKTFhDvp9zAvYj66AY";
   // The region where we're counting reads.
   final String TEST_CONTIG = "1:550000:560000";
   // How many reads are in that region.
   final long TEST_EXPECTED = 685;
-=======
-  // this is the Readgroupset ID of the same file, in ReadStore. It also shouldn't move.
-  final String TEST_READGROUPSET = "CMvnhpKTFhDvp9zAvYj66AY";
->>>>>>> f0797dec
 
   @Before
   public void voidEnsureEnvVar() {
@@ -91,14 +83,10 @@
       BufferedReader reader = new BufferedReader(Channels.newReader(gcsUtil.open(GcsPath.fromUri(OUTPUT)), "UTF-8"));
       long got = Long.parseLong(reader.readLine());
 
-<<<<<<< HEAD
     Assert.assertEquals(TEST_EXPECTED, got);
-=======
-      Assert.assertEquals(EXPECTED, got);
     } finally {
       GcsDelete(popts, OUTPUT);
     }
->>>>>>> f0797dec
   }
 
   /**
@@ -128,14 +116,10 @@
       BufferedReader reader = new BufferedReader(Channels.newReader(gcsUtil.open(GcsPath.fromUri(OUTPUT)), "UTF-8"));
       long got = Long.parseLong(reader.readLine());
 
-<<<<<<< HEAD
     Assert.assertEquals(TEST_EXPECTED, got);
-=======
-      Assert.assertEquals(EXPECTED, got);
     } finally {
       GcsDelete(popts, OUTPUT);
     }
->>>>>>> f0797dec
   }
 
   /**
@@ -151,31 +135,9 @@
         "--numWorkers=2",
         "--runner=BlockingDataflowPipelineRunner",
         "--stagingLocation=" + TEST_STAGING_GCS_FOLDER,
-<<<<<<< HEAD
         "--references=" + TEST_CONTIG,
         "--readGroupSetId=" + TEST_READGROUPSET
     };
-    GenomicsOptions popts = PipelineOptionsFactory.create().as(GenomicsOptions.class);
-    popts.setApiKey(API_KEY);
-    GcsUtil gcsUtil = new GcsUtil.GcsUtilFactory().create(popts);
-    touchOutput(gcsUtil, OUTPUT);
-
-    CountReads.main(ARGS);
-
-    BufferedReader reader = new BufferedReader(Channels.newReader(gcsUtil.open(GcsPath.fromUri(OUTPUT)), "UTF-8"));
-    long got = Long.parseLong(reader.readLine());
-
-    Assert.assertEquals(TEST_EXPECTED, got);
-  }
-
-  /**
-   * Make sure we can get to the output, and at the same time avoid a false negative if
-   * the program does nothing and we find the output from an earlier run.
-=======
-        "--references=1:550000:560000",
-        "--readGroupSetId=" + TEST_READGROUPSET
-    };
-    final long EXPECTED = 685;
     GenomicsOptions popts = PipelineOptionsFactory.create().as(GenomicsOptions.class);
     popts.setApiKey(API_KEY);
     GcsUtil gcsUtil = new GcsUtil.GcsUtilFactory().create(popts);
@@ -187,15 +149,14 @@
       BufferedReader reader = new BufferedReader(Channels.newReader(gcsUtil.open(GcsPath.fromUri(OUTPUT)), "UTF-8"));
       long got = Long.parseLong(reader.readLine());
 
-      Assert.assertEquals(EXPECTED, got);
+      Assert.assertEquals(TEST_EXPECTED, got);
     } finally {
       GcsDelete(popts, OUTPUT);
     }
   }
 
   /**
-   * make sure we can get to the output.
->>>>>>> f0797dec
+   * Make sure we can get to the output.
    */
   private void touchOutput(GcsUtil gcsUtil, String outputGcsPath) throws IOException {
     try (Writer writer = Channels.newWriter(gcsUtil.create(GcsPath.fromUri(outputGcsPath), "text/plain"), "UTF-8")) {
@@ -203,8 +164,6 @@
     }
   }
 
-<<<<<<< HEAD
-=======
   private static void GcsDelete(PipelineOptions popts, String gcsPath) throws IOException, GeneralSecurityException {
     // boilerplate
     GcsPath path = GcsPath.fromUri(gcsPath);
@@ -213,6 +172,5 @@
     // do the actual work
     storage.objects().delete(path.getBucket(), path.getObject()).execute();
   }
->>>>>>> f0797dec
 
 }